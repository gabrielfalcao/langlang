--- conflicted
+++ resolved
@@ -13,7 +13,6 @@
 #[derive(Clone, Debug, PartialEq, PartialOrd)]
 pub enum Value {
     Char(char),
-<<<<<<< HEAD
     Bool(bool),
     I32(i32),
     U32(u32),
@@ -22,12 +21,6 @@
     F32(f32),
     F64(f64),
     String(String),
-=======
-    String(String),
-    // I64(i64),
-    // U64(u64),
-    // F64(f64),
->>>>>>> 1d268c12
     List(Vec<Value>),
     Node {
         name: String,
@@ -59,10 +52,7 @@
 #[derive(Clone, Debug)]
 pub enum Instruction {
     Halt,
-<<<<<<< HEAD
-=======
-
->>>>>>> 1d268c12
+
     // lexical
     Any,
     Char(char),
@@ -235,17 +225,12 @@
 fn instruction_to_string(p: &Program, instruction: &Instruction, pc: usize) -> String {
     match instruction {
         Instruction::String(i) => format!("str {:?}", p.strings[*i]),
-<<<<<<< HEAD
         Instruction::Call(addr, k, cap) => {
             format!("call {:?} {}, {:?}", p.identifier(pc + addr), k, cap)
         }
         Instruction::CallB(addr, k, cap) => {
             format!("callb {:?} {} {:?}", p.identifier(pc - addr), k, cap)
         }
-=======
-        Instruction::Call(addr, k) => format!("call {:?} {}", p.identifier(pc + addr), k),
-        Instruction::CallB(addr, k) => format!("callb {:?} {}", p.identifier(pc - addr), k),
->>>>>>> 1d268c12
         Instruction::Throw(label) => format!("throw {:?}", p.strings[*label]),
         Instruction::SemCallPrim(id, arity) => format!("prim {:?}/{}", p.strings[*id], arity),
         instruction => format!("{}", instruction),
@@ -689,15 +674,12 @@
 
     fn capstkpush(&mut self) {
         self.captures.push(CapStackFrame::default());
-<<<<<<< HEAD
     }
 
     fn capstkpop(&mut self, n: String) -> Result<CapStackFrame, Error> {
         self.captures
             .pop()
             .ok_or_else(|| Error::Index(format!("pop_capture_{}", n)))
-=======
->>>>>>> 1d268c12
     }
 
     fn capstkpopval(&mut self) -> Result<Value, Error> {
@@ -1090,28 +1072,6 @@
                     };
                     if let Some(value) = result? {
                         self.capture_value(value)?;
-                    }
-                }
-
-                // Capture Stack
-                Instruction::CapPush => {
-                    self.program_counter += 1;
-                    if !self.within_predicate {
-                        self.capstkpush();
-                    }
-                }
-                Instruction::CapPop => {
-                    self.program_counter += 1;
-                    if !self.within_predicate {
-                        for c in self.capstkpop()?.values {
-                            self.capture(c)?;
-                        }
-                    }
-                }
-                Instruction::CapCommit => {
-                    self.program_counter += 1;
-                    if !self.within_predicate {
-                        self.commit_captures()?;
                     }
                 }
             }
@@ -2056,11 +2016,7 @@
                 Instruction::Call(2, 0, CaptureType::Wrapped),
                 Instruction::Halt,
                 Instruction::String(1),
-<<<<<<< HEAD
-                Instruction::Return(CaptureType::Wrapped),
-=======
-                Instruction::Return,
->>>>>>> 1d268c12
+                Instruction::Return(CaptureType::Wrapped),
             ],
         };
 
@@ -2091,11 +2047,7 @@
                 Instruction::Call(2, 0, CaptureType::Wrapped),
                 Instruction::Halt,
                 Instruction::String(1),
-<<<<<<< HEAD
-                Instruction::Return(CaptureType::Wrapped),
-=======
-                Instruction::Return,
->>>>>>> 1d268c12
+                Instruction::Return(CaptureType::Wrapped),
             ],
         };
 
@@ -2120,11 +2072,7 @@
                 Instruction::Call(2, 0, CaptureType::Wrapped),
                 Instruction::Halt,
                 Instruction::String(1),
-<<<<<<< HEAD
-                Instruction::Return(CaptureType::Wrapped),
-=======
-                Instruction::Return,
->>>>>>> 1d268c12
+                Instruction::Return(CaptureType::Wrapped),
             ],
         };
 
