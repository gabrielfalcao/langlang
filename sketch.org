--- conflicted
+++ resolved
@@ -61,12 +61,8 @@
 ** Chores
    * [ ] Allocate values produced from a match within an arena
    * [ ] Decode values into the host language's types
-<<<<<<< HEAD
-* Implementation Designs
-=======
 
 * Implemented Design
->>>>>>> 1d268c12
 ** Capturing Values
 
 Matches of an input against a grammar will produce an output tree.
@@ -116,7 +112,6 @@
 Read along to see how one can also transform captured values after
 they match and before they're returned.
 
-<<<<<<< HEAD
 ** Semantic Action Expressions
 *** Use Cases
 
@@ -365,8 +360,6 @@
 
 #+end_src
 
-=======
->>>>>>> 1d268c12
 ** Error Handling
 
 In the original definition of Parsing Expression Grammars,
@@ -625,10 +618,6 @@
    language that demands options that differ from the defaults in the
    code emitter.
 
-<<<<<<< HEAD
-=======
-** Semantic Actions
->>>>>>> 1d268c12
 ** Modules
 
    In langlang, modules are recursive containers for other modules and
